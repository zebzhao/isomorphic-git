--- conflicted
+++ resolved
@@ -60,22 +60,12 @@
     })
     let oldoid =
       httpRemote.refs.get(fullRef) || '0000000000000000000000000000000000000000'
-<<<<<<< HEAD
     let packstream = await GitRemoteConnection.sendReceivePackRequest({
       capabilities: ['report-status', 'side-band-64k', `agent=${pkg.agent}`],
       triplets: [{ oldoid, oid, fullRef }]
     })
 
     let { packstream: outputStream } = await packObjects({
-=======
-    const capabilities = `report-status side-band-64k agent=${pkg.agent}`
-    packstream.write(
-      GitPktLine.encode(`${oldoid} ${oid} ${fullRef}\0 ${capabilities}\n`)
-    )
-    packstream.write(GitPktLine.flush())
-    pack({
-      fs,
->>>>>>> 3bbf632f
       gitdir,
       fs,
       refs: [oid],
